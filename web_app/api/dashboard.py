--- conflicted
+++ resolved
@@ -1,26 +1,15 @@
 import collections
 
 from fastapi import APIRouter
-<<<<<<< HEAD
 from starlette.requests import Request
-from web_app.api.serializers.dashboard import Dashboard
+from web_app.api.serializers.dashboard import DashboardResponse
 from web_app.contract_tools.mixins.dashboard import DashboardMixin
 from web_app.db.crud import PositionDBConnector
-=======
-
-from web_app.db.crud import PositionDBConnector
-from web_app.contract_tools.mixins.dashboard import DashboardMixin
-from web_app.api.serializers.dashboard import DashboardResponse
->>>>>>> 221916b3
 
 router = APIRouter()
 position_db_connector = PositionDBConnector()
 
 
-<<<<<<< HEAD
-@router.get("/api/dashboard", response_model=Dashboard)
-async def get_dashboard(request: Request, wallet_id: str) -> Dashboard:
-=======
 @router.get(
     "/api/dashboard",
     tags=["Dashboard Operations"],
@@ -29,7 +18,6 @@
     response_description="Returns user's balances, multipliers, start dates, and ZkLend positions.",
 )
 async def get_dashboard(wallet_id: str) -> DashboardResponse:
->>>>>>> 221916b3
     """
     This endpoint fetches the user's dashboard data, including balances, multipliers, start dates, and ZkLend position.
 
@@ -43,10 +31,6 @@
     - **start_dates**: Start dates for each asset's position.
     - **zklend_position**: Details of the ZkLend positions.
     """
-<<<<<<< HEAD
-=======
-
->>>>>>> 221916b3
     contract_address = position_db_connector.get_contract_address_by_wallet_id(
         wallet_id
     )

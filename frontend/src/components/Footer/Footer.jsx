--- conflicted
+++ resolved
@@ -50,44 +50,6 @@
         <div>
           <h2 className='follow-us-text'>Follow us on</h2>
           <div className='footer-social-cards'>
-<<<<<<< HEAD
-            <div className='social-card'>
-              <a
-                href='https://twitter.com/yourprofile'
-                target='_blank'
-                rel='noopener noreferrer'
-              >
-                <TwitterIcon className='social-icon'/>
-              </a>
-              <div>
-                <p>Twitter</p>
-              </div>
-            </div>
-            <div className='social-card'>
-              <a
-                href='https://discord.com/yourprofile'
-                target='_blank'
-                rel='noopener noreferrer'
-              >
-                <DiscordIcon className='social-icon' />
-              </a>
-              <div>
-                <p>Discord</p>
-              </div>
-            </div>
-            <div className='social-card'>
-              <a
-                href='https://t.me/yourprofile'
-                target='_blank'
-                rel='noopener noreferrer'
-              >
-                <TelegramIcon className='social-icon'/>
-              </a>
-              <div>
-                <p>Telegram</p>
-              </div>
-            </div>
-=======
             {socialLinks.map((social) => (
               <SocialCard
                 key={social.name}
@@ -96,7 +58,6 @@
                 name={social.name}
               />
             ))}
->>>>>>> 44f24a21
           </div>
         </div>
       </div>

.footer-container {
  padding: 24px 0;
  background-color: var(--footer-bg-color);
  width: 100%;
<<<<<<< HEAD
  height: auto; 
}

.footer-logo {
  display: flex;
  justify-content: center;
  margin-bottom: 16px;
=======
  min-height: 408px;
  display: flex;
  flex-direction: column;
  justify-content: space-between;
}

.footer-content {
  position: relative;
  max-width: 1200px;
  margin: 0 auto;
  width: 100%;
  padding: 0 24px;
}

.footer-logo {
  position: relative;
  margin-bottom: 40px;
}

.footer-logo svg {
  height: auto;
>>>>>>> 44f24a21
}

.follow-us-text {
  font-family: var(--font-family);
  font-weight: 600;
  font-size: 32px;
  text-align: center;
  color: var(--footer-text-color);
  margin: 16px 0 0 0;
}

.footer-social-cards {
  display: flex;
  gap: 22px;
  justify-content: center;
<<<<<<< HEAD
  margin-top: 24px;
=======
  flex-wrap: wrap;
>>>>>>> 44f24a21
}

.social-card {
  border: 1px solid #62d1fc;
  border-radius: 16px;
  padding: 24px 0;
  width: 201px;
  height: 150px;
  display: flex;
  flex-direction: column;
  align-items: center;
  gap: 6px;
  cursor: pointer;
  background-color: var(--primary-color);
<<<<<<< HEAD
  transition: background-color 0.3s ease;
=======
  transition: all 0.3s ease;
  margin: 0;
}

.social-card p {
>>>>>>> 44f24a21
  font-family: var(--text-font);
  font-weight: 500;
  font-size: 28px;
  text-align: center;
  color: var(--primary);
  margin: 0;
}

.social-card:hover {
  background-color: var(--footer-bg-color);
  transform: translateY(-2px);
}

.social-card:active {
  background-color: var(--primary-color);
  transform: translateY(0);
}

.social-card a {
  display: flex;
  flex-direction: column;
  align-items: center;
  justify-content: center;
  text-decoration: none;
  width: 100%;
  height: 100%;
  gap: 8px;
}

.social-card svg {
  transition: transform 0.3s ease;
}

.social-card:hover svg {
  transform: scale(1.1);
}

.line-text-container {
<<<<<<< HEAD
  padding: 0 64px;
=======
  padding: 0 24px;
>>>>>>> 44f24a21
  display: flex;
  flex-direction: column;
  align-items: center;
  margin-top: auto;
}

.footer-line {
  width: 100%;
  height: 1px;
  background: var(--footer-line-color);
  margin-top: 83px;
  margin-bottom: 16px;
}

.footer-text {
  font-family: var(--font-family);
  font-weight: 400;
  font-size: 20px;
  line-height: 140%;
  text-align: center;
  color: var(--footer-text-color);
}

<<<<<<< HEAD
/* Responsive styles */
@media (max-width: 768px) {
  .footer-container {
    padding: 16px 0;
  }

  .footer-logo {
    margin: 0 auto 16px auto;
  }

  .follow-us-text {
    font-size: 10px;
    margin: 8px 0;
  }

  .footer-social-cards {
    flex-direction: column;
    justify-content: center;
    align-items: center;
    gap: 12px;
  }
.footer-social-cards .social-icon{
  width: 24px;
}
  .social-card {
    width: 60%;
    height: fit-content;
    padding: 0px 16px;
    font-size: 15px;
  }

  .line-text-container {
    padding: 0 16px;
=======
/* Tablet Styles */
@media (max-width: 1024px) {
  .footer-container {
    min-height: 350px;
    padding: 20px 0;
  }

  .footer-content {
    padding: 0 20px;
  }

  .footer-logo {
    margin-bottom: 30px;
  }

  .footer-logo svg {
    width: 140px;
  }

  .follow-us-text {
    font-size: 28px;
  }

  .social-card {
    width: 180px;
    height: 140px;
    padding: 20px 0;
  }

  .social-card p {
    font-size: 24px;
  }

  .footer-line {
    margin-top: 60px;
  }

  .footer-text {
    font-size: 18px;
  }
}

/* Mobile Styles */
@media (max-width: 480px) {
  .footer-container {
    min-height: auto;
    padding: 16px 0;
  }

  .footer-content {
    padding: 0 16px;
  }

  .footer-logo {
    margin-bottom: 24px;
  }

  .footer-logo svg {
    width: 120px;
  }

  .follow-us-text {
    font-size: 24px;
  }

  .footer-social-cards {
    gap: 16px;
  }

  .social-card {
    width: calc(50% - 8px);
    height: 120px;
    padding: 16px 0;
  }

  .social-card p {
    font-size: 20px;
>>>>>>> 44f24a21
  }

  .footer-line {
    margin-top: 40px;
    margin-bottom: 12px;
  }

  .footer-text {
    font-size: 16px;
  }
<<<<<<< HEAD
=======
}

/* Small Mobile Styles */
@media (max-width: 360px) {
  .footer-social-cards {
    flex-direction: column;
    align-items: center;
  }

  .social-card {
    width: 100%;
    max-width: 280px;
  }
>>>>>>> 44f24a21
}<|MERGE_RESOLUTION|>--- conflicted
+++ resolved
@@ -2,15 +2,6 @@
   padding: 24px 0;
   background-color: var(--footer-bg-color);
   width: 100%;
-<<<<<<< HEAD
-  height: auto; 
-}
-
-.footer-logo {
-  display: flex;
-  justify-content: center;
-  margin-bottom: 16px;
-=======
   min-height: 408px;
   display: flex;
   flex-direction: column;
@@ -32,7 +23,6 @@
 
 .footer-logo svg {
   height: auto;
->>>>>>> 44f24a21
 }
 
 .follow-us-text {
@@ -48,11 +38,7 @@
   display: flex;
   gap: 22px;
   justify-content: center;
-<<<<<<< HEAD
-  margin-top: 24px;
-=======
   flex-wrap: wrap;
->>>>>>> 44f24a21
 }
 
 .social-card {
@@ -67,15 +53,11 @@
   gap: 6px;
   cursor: pointer;
   background-color: var(--primary-color);
-<<<<<<< HEAD
-  transition: background-color 0.3s ease;
-=======
   transition: all 0.3s ease;
   margin: 0;
 }
 
 .social-card p {
->>>>>>> 44f24a21
   font-family: var(--text-font);
   font-weight: 500;
   font-size: 28px;
@@ -114,11 +96,7 @@
 }
 
 .line-text-container {
-<<<<<<< HEAD
-  padding: 0 64px;
-=======
   padding: 0 24px;
->>>>>>> 44f24a21
   display: flex;
   flex-direction: column;
   align-items: center;
@@ -142,41 +120,6 @@
   color: var(--footer-text-color);
 }
 
-<<<<<<< HEAD
-/* Responsive styles */
-@media (max-width: 768px) {
-  .footer-container {
-    padding: 16px 0;
-  }
-
-  .footer-logo {
-    margin: 0 auto 16px auto;
-  }
-
-  .follow-us-text {
-    font-size: 10px;
-    margin: 8px 0;
-  }
-
-  .footer-social-cards {
-    flex-direction: column;
-    justify-content: center;
-    align-items: center;
-    gap: 12px;
-  }
-.footer-social-cards .social-icon{
-  width: 24px;
-}
-  .social-card {
-    width: 60%;
-    height: fit-content;
-    padding: 0px 16px;
-    font-size: 15px;
-  }
-
-  .line-text-container {
-    padding: 0 16px;
-=======
 /* Tablet Styles */
 @media (max-width: 1024px) {
   .footer-container {
@@ -254,7 +197,6 @@
 
   .social-card p {
     font-size: 20px;
->>>>>>> 44f24a21
   }
 
   .footer-line {
@@ -265,8 +207,6 @@
   .footer-text {
     font-size: 16px;
   }
-<<<<<<< HEAD
-=======
 }
 
 /* Small Mobile Styles */
@@ -280,5 +220,4 @@
     width: 100%;
     max-width: 280px;
   }
->>>>>>> 44f24a21
 }
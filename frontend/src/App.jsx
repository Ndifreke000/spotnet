import React, { useState, useEffect } from 'react';
import { BrowserRouter as Router, Routes, Route, Navigate } from 'react-router-dom';
import Header from './components/header/Header';
import Dashboard from './pages/spotnet/dashboard/Dashboard';
import Footer from './components/Footer';
import SpotnetApp from './pages/spotnet/spotnet_app/SpotnetApp';
import Login from "./pages/Login";
import { connectWallet, logout } from './utils/wallet';
import Home from "./pages/spotnet/home/Home";

function App() {
  const [walletId, setWalletId] = useState(localStorage.getItem('wallet_id'));
  const [error, setError] = useState(null);

  useEffect(() => {
    if (walletId) {
      localStorage.setItem('wallet_id', walletId);
    } else {
      localStorage.removeItem('wallet_id');
    }
  }, [walletId]);

  const handleConnectWallet = async () => {
    try {
      setError(null);
      const address = await connectWallet();
      if (address) {
        setWalletId(address);
      }
    } catch (err) {
      console.error("Failed to connect wallet:", err);
      setError(err.message);
    }
  };

  const handleLogout = () => {
    logout();
    setWalletId(null);
  };

  return (
    <Router>
      <div className="App">
        <Header walletId={walletId} onConnectWallet={handleConnectWallet} onLogout={handleLogout} />
        <Home walletId={walletId} onConnectWallet={handleConnectWallet} onLogout={handleLogout} />
        <main className="container" style={{ flex: 1 }}>
          {error && <div className="alert alert-danger">{error}</div>}
          <Routes>
<<<<<<< HEAD
            <Route index element={<SpotnetApp />}/>
            <Route
              path="/login"
              element={walletId ? <Navigate to="/" /> : <Login onConnectWallet={handleConnectWallet} />}
            />
            <Route path="/dashboard" element={<Dashboard />} />
            {/* <Route
              path="/dashboard"
              element={walletId ? <Dashboard /> : <Navigate to="/login" />}
            /> */}
=======
            <Route index element={<SpotnetApp />} />
            <Route path="/login" element={walletId ? <Navigate to="/" /> : <Login onConnectWallet={handleConnectWallet} />} />
>>>>>>> 6833dff6
          </Routes>
        </main>
        <Footer />
      </div>
    </Router>
  );
}

export default App;<|MERGE_RESOLUTION|>--- conflicted
+++ resolved
@@ -46,21 +46,11 @@
         <main className="container" style={{ flex: 1 }}>
           {error && <div className="alert alert-danger">{error}</div>}
           <Routes>
-<<<<<<< HEAD
             <Route index element={<SpotnetApp />}/>
-            <Route
-              path="/login"
-              element={walletId ? <Navigate to="/" /> : <Login onConnectWallet={handleConnectWallet} />}
+            <Route path="/login" element={walletId ? <Navigate to="/" /> : <Login onConnectWallet={handleConnectWallet} />}
             />
             <Route path="/dashboard" element={<Dashboard />} />
-            {/* <Route
-              path="/dashboard"
-              element={walletId ? <Dashboard /> : <Navigate to="/login" />}
-            /> */}
-=======
-            <Route index element={<SpotnetApp />} />
-            <Route path="/login" element={walletId ? <Navigate to="/" /> : <Login onConnectWallet={handleConnectWallet} />} />
->>>>>>> 6833dff6
+            {/* <Route path="/dashboard" element={walletId ? <Dashboard /> : <Navigate to="/login" />}/> */}
           </Routes>
         </main>
         <Footer />

import React, { useState, useEffect } from 'react';
import { Routes, Route, Navigate, useNavigate } from 'react-router-dom';
import './globals.css';
import Header from './components/header/Header';
import Dashboard from 'pages/spotnet/dashboard/Dashboard';
import Footer from './components/Footer/Footer';
import SpotnetApp from 'pages/spotnet/spotnet_app/SpotnetApp';
import Login from 'pages/Login';
import Form from 'pages/forms/Form';
import { createPortal } from 'react-dom';
import LogoutModal from './components/Logout/LogoutModal';
import { logout } from 'services/wallet';
import { saveTelegramUser, getTelegramUserWalletId } from 'services/telegram';
import Documentation from 'pages/spotnet/documentation/Documentation';
import Withdraw from 'pages/vault/withdraw/Withdraw';
<<<<<<< HEAD
import { useWalletStore } from 'stores/useWalletStore';
=======
import { useConnectWallet } from 'hooks/useConnectWallet';
import { Notifier } from 'components/Notifier/Notifier';

>>>>>>> c28ec604
function App() {
  const { walletId, setWalletId, removeWalletId } = useWalletStore();
  const [tgUser, setTgUser] = useState(JSON.parse(localStorage.getItem('tg_user')));
  const [showModal, setShowModal] = useState(false);
  const navigate = useNavigate();

  const connectWalletMutation = useConnectWallet(setWalletId);

  useEffect(() => {
    if (tgUser) {
      saveTelegramUser(tgUser, walletId)
        .then(() => console.log('Telegram user saved successfully'))
        .catch((error) => console.error('Error saving Telegram user:', error));
    }
  }, [walletId, tgUser]);

  useEffect(() => {
    if (!tgUser) {
      localStorage.removeItem('tg_user');
      return;
    }
    if (!walletId) {
      getTelegramUserWalletId(tgUser)
        .then((fetchedWalletId) => {
          if (fetchedWalletId) {
            setWalletId(fetchedWalletId);
          }
        })
        .catch((error) => console.error('Error fetching wallet ID:', error));
      localStorage.setItem('tg_user', JSON.stringify(tgUser));
    }
  }, [tgUser, walletId, setWalletId]);

<<<<<<< HEAD
  const handleConnectWallet = async () => {
    try {
      setError(null);
      const walletAddress = await connectWallet();

      if (!walletAddress) {
        throw new Error('Failed to connect wallet');
      }

      const hasCRMToken = await checkForCRMToken(walletAddress);
      if (!hasCRMToken) {
        return; 
      }

      setWalletId(walletAddress);
    } catch (err) {
      console.error('Failed to connect wallet:', err);
      setError(err.message);
    }
=======
  const handleConnectWallet = () => {
    connectWalletMutation.mutate();
>>>>>>> c28ec604
  };

  const handleLogout = () => {
    logout();
    removeWalletId();
    closeModal();
    navigate('/');
  };

  const handleLogoutModal = () => {
    setShowModal(true);
  };

  const closeModal = () => {
    setShowModal(false);
  };

  return (
    <div className="App">
      <Notifier />
      {showModal && createPortal(<LogoutModal onClose={closeModal} onLogout={handleLogout} />, document.body)}
      <Header
        tgUser={tgUser}
        setTgUser={setTgUser}
        onConnectWallet={handleConnectWallet}
        onLogout={handleLogoutModal}
      />
      <main>
        <Routes>
          <Route index element={<SpotnetApp onConnectWallet={handleConnectWallet} onLogout={handleLogout} />} />
          <Route
            path="/login"
            element={walletId ? <Navigate to="/" /> : <Login onConnectWallet={handleConnectWallet} />}
          />
          <Route path="/dashboard" element={<Dashboard telegramId={tgUser} />} />
          <Route path="/withdraw" element={<Withdraw />} />
          <Route path="/form" element={<Form />} />
          <Route path="/documentation" element={<Documentation />} />
        </Routes>
      </main>
      <Footer />
    </div>
  );
}

export default App;<|MERGE_RESOLUTION|>--- conflicted
+++ resolved
@@ -13,21 +13,17 @@
 import { saveTelegramUser, getTelegramUserWalletId } from 'services/telegram';
 import Documentation from 'pages/spotnet/documentation/Documentation';
 import Withdraw from 'pages/vault/withdraw/Withdraw';
-<<<<<<< HEAD
-import { useWalletStore } from 'stores/useWalletStore';
-=======
-import { useConnectWallet } from 'hooks/useConnectWallet';
+import { useWalletStore } from 'stores/useWalletStore'; 
 import { Notifier } from 'components/Notifier/Notifier';
+import { useConnectWallet } from 'hooks/useConnectWallet ';
 
->>>>>>> c28ec604
 function App() {
-  const { walletId, setWalletId, removeWalletId } = useWalletStore();
+  const { walletId, setWalletId, removeWalletId } = useWalletStore(); 
   const [tgUser, setTgUser] = useState(JSON.parse(localStorage.getItem('tg_user')));
   const [showModal, setShowModal] = useState(false);
   const navigate = useNavigate();
 
-  const connectWalletMutation = useConnectWallet(setWalletId);
-
+  const connectWalletMutation = useConnectWallet(setWalletId); 
   useEffect(() => {
     if (tgUser) {
       saveTelegramUser(tgUser, walletId)
@@ -53,30 +49,8 @@
     }
   }, [tgUser, walletId, setWalletId]);
 
-<<<<<<< HEAD
-  const handleConnectWallet = async () => {
-    try {
-      setError(null);
-      const walletAddress = await connectWallet();
-
-      if (!walletAddress) {
-        throw new Error('Failed to connect wallet');
-      }
-
-      const hasCRMToken = await checkForCRMToken(walletAddress);
-      if (!hasCRMToken) {
-        return; 
-      }
-
-      setWalletId(walletAddress);
-    } catch (err) {
-      console.error('Failed to connect wallet:', err);
-      setError(err.message);
-    }
-=======
   const handleConnectWallet = () => {
-    connectWalletMutation.mutate();
->>>>>>> c28ec604
+    connectWalletMutation.mutate(); 
   };
 
   const handleLogout = () => {
